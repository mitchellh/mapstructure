package mapstructure

import (
	"reflect"
	"testing"
)

// GH-1, GH-10, GH-96
func TestDecode_NilValue(t *testing.T) {
	t.Parallel()

	tests := []struct {
		name       string
		in         interface{}
		target     interface{}
		out        interface{}
		metaKeys   []string
		metaUnused []string
	}{
		{
			"all nil",
			&map[string]interface{}{
				"vfoo":   nil,
				"vother": nil,
			},
			&Map{Vfoo: "foo", Vother: map[string]string{"foo": "bar"}},
			&Map{Vfoo: "", Vother: nil},
			[]string{"Vfoo", "Vother"},
			[]string{},
		},
		{
			"partial nil",
			&map[string]interface{}{
				"vfoo":   "baz",
				"vother": nil,
			},
			&Map{Vfoo: "foo", Vother: map[string]string{"foo": "bar"}},
			&Map{Vfoo: "baz", Vother: nil},
			[]string{"Vfoo", "Vother"},
			[]string{},
		},
		{
			"partial decode",
			&map[string]interface{}{
				"vother": nil,
			},
			&Map{Vfoo: "foo", Vother: map[string]string{"foo": "bar"}},
			&Map{Vfoo: "foo", Vother: nil},
			[]string{"Vother"},
			[]string{},
		},
		{
			"unused values",
			&map[string]interface{}{
				"vbar":   "bar",
				"vfoo":   nil,
				"vother": nil,
			},
			&Map{Vfoo: "foo", Vother: map[string]string{"foo": "bar"}},
			&Map{Vfoo: "", Vother: nil},
			[]string{"Vfoo", "Vother"},
			[]string{"vbar"},
		},
		{
			"map interface all nil",
			&map[interface{}]interface{}{
				"vfoo":   nil,
				"vother": nil,
			},
			&Map{Vfoo: "foo", Vother: map[string]string{"foo": "bar"}},
			&Map{Vfoo: "", Vother: nil},
			[]string{"Vfoo", "Vother"},
			[]string{},
		},
		{
			"map interface partial nil",
			&map[interface{}]interface{}{
				"vfoo":   "baz",
				"vother": nil,
			},
			&Map{Vfoo: "foo", Vother: map[string]string{"foo": "bar"}},
			&Map{Vfoo: "baz", Vother: nil},
			[]string{"Vfoo", "Vother"},
			[]string{},
		},
		{
			"map interface partial decode",
			&map[interface{}]interface{}{
				"vother": nil,
			},
			&Map{Vfoo: "foo", Vother: map[string]string{"foo": "bar"}},
			&Map{Vfoo: "foo", Vother: nil},
			[]string{"Vother"},
			[]string{},
		},
		{
			"map interface unused values",
			&map[interface{}]interface{}{
				"vbar":   "bar",
				"vfoo":   nil,
				"vother": nil,
			},
			&Map{Vfoo: "foo", Vother: map[string]string{"foo": "bar"}},
			&Map{Vfoo: "", Vother: nil},
			[]string{"Vfoo", "Vother"},
			[]string{"vbar"},
		},
	}

	for _, tc := range tests {
		t.Run(tc.name, func(t *testing.T) {
			config := &DecoderConfig{
				Metadata:   new(Metadata),
				Result:     tc.target,
				ZeroFields: true,
			}

			decoder, err := NewDecoder(config)
			if err != nil {
				t.Fatalf("should not error: %s", err)
			}

			err = decoder.Decode(tc.in)
			if err != nil {
				t.Fatalf("should not error: %s", err)
			}

			if !reflect.DeepEqual(tc.out, tc.target) {
				t.Fatalf("%q: TestDecode_NilValue() expected: %#v, got: %#v", tc.name, tc.out, tc.target)
			}

			if !reflect.DeepEqual(tc.metaKeys, config.Metadata.Keys) {
				t.Fatalf("%q: Metadata.Keys mismatch expected: %#v, got: %#v", tc.name, tc.metaKeys, config.Metadata.Keys)
			}

			if !reflect.DeepEqual(tc.metaUnused, config.Metadata.Unused) {
				t.Fatalf("%q: Metadata.Unused mismatch expected: %#v, got: %#v", tc.name, tc.metaUnused, config.Metadata.Unused)
			}
		})
	}
}

// #48
func TestNestedTypePointerWithDefaults(t *testing.T) {
	t.Parallel()

	input := map[string]interface{}{
		"vfoo": "foo",
		"vbar": map[string]interface{}{
			"vstring": "foo",
			"vint":    42,
			"vbool":   true,
		},
	}

	result := NestedPointer{
		Vbar: &Basic{
			Vuint: 42,
		},
	}
	err := Decode(input, &result)
	if err != nil {
		t.Fatalf("got an err: %s", err.Error())
	}

	if result.Vfoo != "foo" {
		t.Errorf("vfoo value should be 'foo': %#v", result.Vfoo)
	}

	if result.Vbar.Vstring != "foo" {
		t.Errorf("vstring value should be 'foo': %#v", result.Vbar.Vstring)
	}

	if result.Vbar.Vint != 42 {
		t.Errorf("vint value should be 42: %#v", result.Vbar.Vint)
	}

	if result.Vbar.Vbool != true {
		t.Errorf("vbool value should be true: %#v", result.Vbar.Vbool)
	}

	if result.Vbar.Vextra != "" {
		t.Errorf("vextra value should be empty: %#v", result.Vbar.Vextra)
	}

	// this is the error
	if result.Vbar.Vuint != 42 {
		t.Errorf("vuint value should be 42: %#v", result.Vbar.Vuint)
	}

}

type NestedSlice struct {
	Vfoo   string
	Vbars  []Basic
	Vempty []Basic
}

// #48
func TestNestedTypeSliceWithDefaults(t *testing.T) {
	t.Parallel()

	input := map[string]interface{}{
		"vfoo": "foo",
		"vbars": []map[string]interface{}{
			{"vstring": "foo", "vint": 42, "vbool": true},
			{"vint": 42, "vbool": true},
		},
		"vempty": []map[string]interface{}{
			{"vstring": "foo", "vint": 42, "vbool": true},
			{"vint": 42, "vbool": true},
		},
	}

	result := NestedSlice{
		Vbars: []Basic{
			{Vuint: 42},
			{Vstring: "foo"},
		},
	}
	err := Decode(input, &result)
	if err != nil {
		t.Fatalf("got an err: %s", err.Error())
	}

	if result.Vfoo != "foo" {
		t.Errorf("vfoo value should be 'foo': %#v", result.Vfoo)
	}

	if result.Vbars[0].Vstring != "foo" {
		t.Errorf("vstring value should be 'foo': %#v", result.Vbars[0].Vstring)
	}
	// this is the error
	if result.Vbars[0].Vuint != 42 {
		t.Errorf("vuint value should be 42: %#v", result.Vbars[0].Vuint)
	}
}

// #48 workaround
func TestNestedTypeWithDefaults(t *testing.T) {
	t.Parallel()

	input := map[string]interface{}{
		"vfoo": "foo",
		"vbar": map[string]interface{}{
			"vstring": "foo",
			"vint":    42,
			"vbool":   true,
		},
	}

	result := Nested{
		Vbar: Basic{
			Vuint: 42,
		},
	}
	err := Decode(input, &result)
	if err != nil {
		t.Fatalf("got an err: %s", err.Error())
	}

	if result.Vfoo != "foo" {
		t.Errorf("vfoo value should be 'foo': %#v", result.Vfoo)
	}

	if result.Vbar.Vstring != "foo" {
		t.Errorf("vstring value should be 'foo': %#v", result.Vbar.Vstring)
	}

	if result.Vbar.Vint != 42 {
		t.Errorf("vint value should be 42: %#v", result.Vbar.Vint)
	}

	if result.Vbar.Vbool != true {
		t.Errorf("vbool value should be true: %#v", result.Vbar.Vbool)
	}

	if result.Vbar.Vextra != "" {
		t.Errorf("vextra value should be empty: %#v", result.Vbar.Vextra)
	}

	// this is the error
	if result.Vbar.Vuint != 42 {
		t.Errorf("vuint value should be 42: %#v", result.Vbar.Vuint)
	}

}

// #67 panic() on extending slices (decodeSlice with disabled ZeroValues)
func TestDecodeSliceToEmptySliceWOZeroing(t *testing.T) {
	t.Parallel()

	type TestStruct struct {
		Vfoo []string
	}

	decode := func(m interface{}, rawVal interface{}) error {
		config := &DecoderConfig{
			Metadata:   nil,
			Result:     rawVal,
			ZeroFields: false,
		}

		decoder, err := NewDecoder(config)
		if err != nil {
			return err
		}

		return decoder.Decode(m)
	}

	{
		input := map[string]interface{}{
			"vfoo": []string{"1"},
		}

		result := &TestStruct{}

		err := decode(input, &result)
		if err != nil {
			t.Fatalf("got an err: %s", err.Error())
		}
	}

	{
		input := map[string]interface{}{
			"vfoo": []string{"1"},
		}

		result := &TestStruct{
			Vfoo: []string{},
		}

		err := decode(input, &result)
		if err != nil {
			t.Fatalf("got an err: %s", err.Error())
		}
	}

	{
		input := map[string]interface{}{
			"vfoo": []string{"2", "3"},
		}

		result := &TestStruct{
			Vfoo: []string{"1"},
		}

		err := decode(input, &result)
		if err != nil {
			t.Fatalf("got an err: %s", err.Error())
		}
	}
}

<<<<<<< HEAD
// #103 Check for data type before trying to access its composants prevent a panic error
// in decodeSlice
func TestDecodeBadDataTypeInSlice(t *testing.T) {
	t.Parallel()

	defer func() {
		if r := recover(); r != nil {
			t.Fatalf("got a panic")
		}
	}()

	input := map[string]interface{}{
		"Toto": "titi",
	}
	result := []struct {
		Toto string
	}{}

	if err := Decode(input, &result); err == nil {
		t.Error("An error was expected, got nil")
=======
// #70
func TestNextSquashMapstructure(t *testing.T) {
	data := &struct {
		Level1 struct {
			Level2 struct {
				Foo string
			} `mapstructure:",squash"`
		} `mapstructure:",squash"`
	}{}
	err := Decode(map[interface{}]interface{}{"foo": "baz"}, &data)
	if err != nil {
		t.Fatalf("should not error: %s", err)
	}
	if data.Level1.Level2.Foo != "baz" {
		t.Fatal("value should be baz")
>>>>>>> 00c29f56
	}
}<|MERGE_RESOLUTION|>--- conflicted
+++ resolved
@@ -353,7 +353,6 @@
 	}
 }
 
-<<<<<<< HEAD
 // #103 Check for data type before trying to access its composants prevent a panic error
 // in decodeSlice
 func TestDecodeBadDataTypeInSlice(t *testing.T) {
@@ -374,7 +373,9 @@
 
 	if err := Decode(input, &result); err == nil {
 		t.Error("An error was expected, got nil")
-=======
+	}
+}
+
 // #70
 func TestNextSquashMapstructure(t *testing.T) {
 	data := &struct {
@@ -390,6 +391,5 @@
 	}
 	if data.Level1.Level2.Foo != "baz" {
 		t.Fatal("value should be baz")
->>>>>>> 00c29f56
 	}
 }